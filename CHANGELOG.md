# Changelog
All notable changes to this project will be documented in this file.

The format is based on [Keep a Changelog](https://keepachangelog.com/en/1.0.0/),
and this project adheres to [Semantic Versioning](https://semver.org/spec/v2.0.0.html).

## [Unreleased]
<<<<<<< HEAD
### Changed
- All applicable configuration options should be able to be set at the folder level.
=======
### Added
- `phpCodeSniffer.specialOptions` option to allow for supporting narrow use-cases without
needing to add options that most users will not need.
- `phpCodeSniffer.specialOptions.phpcsIntegrationPathOverride` option that allows for
overriding the path to the directory containing the extension's PHPCS integration.
>>>>>>> 84b783a6

## [2.2.0] - 2023-11-07
### Fixed
- Workers should still be freed when PHPCS does not run.
- Clear diagnostics when exceptions are thrown while updating them.
- Clear diagnostics on configuration changes.
- Excluded files should be ignored earlier to avoid errors.
- Avoid diagnostic conflicts between file changes and saving.

## [2.1.0] - 2023-04-19
### Added
- Display messages for configuration errors.

### Fixed
- Detect `phpcs.xml.dist` and `.phpcs.xml.dist` configuration files.
- Detection of filesystem root when traversing paths on Windows.

## [2.0.0] - 2023-04-13
### Added
- `Automatic` option for `phpCodeSniffer.standard` that searches for a coding standard file
(`phpcs.xml`, `.phpcs.xml`, `phpcs.xml.dist`, `.phpcs.xml.dist`). The search begins in the
document's folder and traverses through parent folders until it reaches the workspace root.
- `phpCodeSniffer.exec.linux`, `phpCodeSniffer.exec.osx`, and `phpCodeSniffer.exec.windows` options
for platform-specific executables.
- Support for execution on Windows without the use of WSL.

### Changed
- **BREAKING:** Even if `phpCodeSniffer.autoExecutable` is enabled, the working directory given to PHPCS should always be the workspace root.

### Deprecated
- `phpCodeSniffer.executable` has been deprecated in favor of platform-specific executable options.

### Fixed
- Gracefully handle errors caused by an invalid PHPCS executable setting.

### Deprecated
- `phpCodeSniffer.executable` has been deprecated in favor of using platform-specific executables.

## [1.7.0] - 2022-07-29
### Added
- Use glob patterns to exclude files and folders from linting using the `phpCodeSniffer.exclude` option.

### Fixed
- Document formatting with no changes clears diagnostics.
- Document selection formatting only works on the first character of the diagnostic.

### Deprecated
- `phpCodeSniffer.ignorePatterns` has been deprecated in favor of using glob patterns over regular expressions.

## [1.6.0] - 2022-05-06
### Fixed
- `phpCodeSniffer.executable` options with spaces throwing errors.

## [1.5.0] - 2021-12-10
### Fixed
- Broken PHPCS integration due to inconsistent class loading behavior.

## [1.4.0] - 2021-08-13
### Added
- Linter's execution action can be set by the `phpCodeSniffer.lintAction` option.
- Command `phpCodeSniffer.cancelProcessing` to cancel all active processing.

## [1.3.0] - 2021-05-24
### Fixed
- Maps and Sets should not be keyed by the Uri instance directly.
- Linter status should be cleared when a diagnostic is cancelled.

## [1.2.0] - 2021-05-21
### Added
- Status bar indicator when PHPCS is generating diagnostics.

### Fixed
- Erroneous PHP output should not break PHPCS report parsing.
- Diagnostics should not be generated for Source Control git content.
- PHPCS reports throwing exceptions when parsing fails internally.

## [1.1.0] - 2021-03-04
### Added
- Ignore diagnostics for files using the `phpCodeSniffer.ignorePatterns` option.

### Fixed
- "Ignore * for this line" action should be present for all diagnostics.

## [1.0.0] - 2021-03-01
### Fixed
- Pass file path to PHPCS for use in sniffs.
- Handle Uri schemes other than `'file'`.

## [0.4.1] - 2021-02-22
### Fixed
- Only trigger diagnostic updates when changes have occurred.
- Dispose of `Logger` correctly.

## [0.4.0] - 2021-02-21
### Added
- Automatically attempt to find a `bin/phpcs` file in a vendor folder when `phpCodeSniffer.autoExecutable` is enabled.
- Display PHPCS errors to the user.
- Check document version before unnecessarily rebuilding diagnostics.

### Fixed
- Range formatting.

## [0.3.1] - 2021-02-16
### Fixed
- Custom PHPCS report paths in package.

## [0.3.0] - 2021-02-16
### Added
- "Default" standard option that allows PHPCS to decide which standard to use.

## [0.2.0] - 2021-02-12
### Added
- Format Document and Format Document Selection support.
- Action to add ignore comment for problem to a line.

### Changed
- Refactored the DocumentTracker and WorkspaceTracker into separate services and providers to increase performance.

### Fixed
- Fix unresolved promises caused by unhandled errors in workers.

## [0.1.0] - 2021-02-09
### Added
- Custom PHPCS reports for diagnostic and code action resolution.
- Worker and WorkerPool for processing asynchronous requests to PHPCS.
- WorkspaceTracker for listening to document and configuration events.
- DocumentTracker for providing diagnostic and code action data to VS Code.<|MERGE_RESOLUTION|>--- conflicted
+++ resolved
@@ -5,16 +5,14 @@
 and this project adheres to [Semantic Versioning](https://semver.org/spec/v2.0.0.html).
 
 ## [Unreleased]
-<<<<<<< HEAD
-### Changed
-- All applicable configuration options should be able to be set at the folder level.
-=======
 ### Added
 - `phpCodeSniffer.specialOptions` option to allow for supporting narrow use-cases without
 needing to add options that most users will not need.
 - `phpCodeSniffer.specialOptions.phpcsIntegrationPathOverride` option that allows for
 overriding the path to the directory containing the extension's PHPCS integration.
->>>>>>> 84b783a6
+
+### Changed
+- All applicable configuration options should be able to be set at the folder level.
 
 ## [2.2.0] - 2023-11-07
 ### Fixed
