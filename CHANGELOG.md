--- conflicted
+++ resolved
@@ -7,11 +7,8 @@
 ## [Unreleased]
 
 ### Fixed
-<<<<<<< HEAD
 - Clear diagnostics when exceptions are thrown while updating them.
-=======
 - Clear diagnostics on configuration changes.
->>>>>>> e6c6c0c5
 
 ## [2.1.0] - 2023-04-19
 ### Added
