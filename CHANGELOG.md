--- conflicted
+++ resolved
@@ -5,16 +5,12 @@
 and this project adheres to [Semantic Versioning](https://semver.org/spec/v2.0.0.html).
 
 ## [Unreleased]
-<<<<<<< HEAD
-### Fixed
-- Detection of filesystem root when traversing paths on Windows.
-=======
 ### Added
 - Display messages for configuration errors.
 
 ### Fixed
 - Detect `phpcs.xml.dist` and `.phpcs.xml.dist` configuration files.
->>>>>>> 53cd29c1
+- Detection of filesystem root when traversing paths on Windows.
 
 ## [2.0.0] - 2023-04-13
 ### Added
